{
  "name": "@asso/web",
  "version": "0.0.0",
  "private": true,
  "type": "module",
  "dependencies": {
<<<<<<< HEAD
    "@sentry/vue": "8.32.0",
    "jspdf": "2.5.2",
=======
    "@sentry/vue": "^10.15.0",
>>>>>>> 6c40936c
    "pinia": "2.2.6",
    "vue": "^3.5.22",
    "vue-i18n": "9.14.0",
    "vue-router": "^4.5.1"
  },
  "devDependencies": {
    "@axe-core/playwright": "^4.10.2",
    "@playwright/test": "^1.55.1",
    "@testing-library/user-event": "14.6.1",
    "@testing-library/vue": "8.1.0",
    "@types/node": "^24.5.2",
    "@vitejs/plugin-vue": "^6.0.1",
    "@vitest/coverage-v8": "^3.2.4",
    "autoprefixer": "^10.4.21",
    "axe-core": "^4.10.3",
    "jsdom": "^27.0.0",
    "postcss": "^8.5.6",
    "tailwindcss": "3.4.15",
    "vite": "^6.0.5",
    "vitest": "^3.2.4"
  },
  "scripts": {
    "dev": "vite",
    "build": "vite build",
    "test": "vitest run --passWithNoTests --coverage && playwright test --reporter=list",
    "test:e2e": "playwright test --reporter=list",
    "lint": "echo \"Lint is managed at the repository root\"",
    "format": "echo \"Format is managed at the repository root\""
  }
}<|MERGE_RESOLUTION|>--- conflicted
+++ resolved
@@ -4,12 +4,8 @@
   "private": true,
   "type": "module",
   "dependencies": {
-<<<<<<< HEAD
-    "@sentry/vue": "8.32.0",
     "jspdf": "2.5.2",
-=======
     "@sentry/vue": "^10.15.0",
->>>>>>> 6c40936c
     "pinia": "2.2.6",
     "vue": "^3.5.22",
     "vue-i18n": "9.14.0",
